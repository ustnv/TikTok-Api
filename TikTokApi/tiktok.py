import random
import requests
import time
import logging
import json
from urllib.parse import urlencode, quote
from .browser import browser, get_playwright
from playwright import sync_playwright
import logging
import os
from .utilities import update_messager

from simplejson import JSONDecodeError

os.environ['no_proxy'] = '127.0.0.1,localhost'

BASE_URL = "https://m.tiktok.com/"

<<<<<<< HEAD
class TikTokCaptchError(Exception):
    def __init__(self, message="TikTok blocks this request displaying a Captcha \nTip: Consider using a proxy or a custom_verifyFp as method parameters"):
        self.message = message
        super().__init__(self.message )

=======
>>>>>>> 38b10cdc

class TikTokApi:
    __instance = None

    def __init__(self, **kwargs):
        """The TikTokApi class. Used to interact with TikTok.

        :param logging_level: The logging level you want the program to run at
        :param request_delay: The amount of time to wait before making a request.
        :param executablePath: The location of the chromedriver.exe
        """
        # Forces Singleton
        if TikTokApi.__instance is None:
            TikTokApi.__instance = self
        else:
            raise Exception("Only one TikTokApi object is allowed")
        logging.basicConfig(level=kwargs.get("logging_level", logging.WARNING))
        logging.info("Class initalized")
        self.executablePath = kwargs.get("executablePath", None)

        self.userAgent = (
            "Mozilla/5.0 (Windows NT 10.0; Win64; x64) "
            "AppleWebKit/537.36 (KHTML, like Gecko) "
            "Chrome/86.0.4240.111 Safari/537.36"
        )
        self.proxy = kwargs.get("proxy", None)

        self.signer_url = kwargs.get("external_signer", None)
        if self.signer_url is None:
            self.browser = browser(**kwargs)
            self.userAgent = self.browser.userAgent
<<<<<<< HEAD

=======
>>>>>>> 38b10cdc

        try:
            self.timezone_name = self.__format_new_params__(self.browser.timezone_name)
            self.browser_language = self.__format_new_params__(
                self.browser.browser_language
            )
            self.browser_platform = self.__format_new_params__(
                self.browser.browser_platform
            )
            self.browser_name = self.__format_new_params__(self.browser.browser_name)
            self.browser_version = self.__format_new_params__(
                self.browser.browser_version
            )
            self.width = self.browser.width
            self.height = self.browser.height
        except Exception as e:
            logging.warning("An error occured but it was ignored.")

            self.timezone_name = ""
            self.browser_language = ""
            self.browser_platform = ""
            self.browser_name = ""
            self.browser_version = ""
            self.width = "1920"
            self.height = "1080"

        self.request_delay = kwargs.get("request_delay", None)

    @staticmethod
    def get_instance(**kwargs):
        if not TikTokApi.__instance:
            TikTokApi(**kwargs)
        return TikTokApi.__instance

    def clean_up(self):
        self.__del__()

    def __del__(self):
        try:
            self.browser.clean_up()
        except BaseException:
            pass
        try:
            get_playwright().stop()
        except BaseException:
            pass
        TikTokApi.__instance = None

    def external_signer(self, url, custom_did=None):
        if custom_did is not None:
            query = {
                "url": url,
                "custom_did": custom_did
            }
        else:
            query = {
                "url": url,
            }
        data = requests.get(self.signer_url + "?{}".format(urlencode(query)))
        parsed_data = data.json()

        return parsed_data['verifyFp'], parsed_data['did'], parsed_data['_signature'], parsed_data['userAgent'], parsed_data['referrer']

    def getData(self, **kwargs) -> dict:
        """Returns a dictionary of a response from TikTok.

        :param api_url: the base string without a signature

        :param b: The browser object that contains the signature

        :param language: The two digit language code to make requests to TikTok with.
                         Note: This doesn't seem to actually change things from the API.

        :param proxy: The IP address of a proxy server to request from.
        """
        (
            region,
            language,
            proxy,
            maxCount,
            did,
        ) = self.__process_kwargs__(kwargs)
        kwargs['custom_did'] = did
        if self.request_delay is not None:
            time.sleep(self.request_delay)

        if self.proxy is not None:
            proxy = self.proxy

        if self.signer_url is None:
            verify_fp, did, signature = self.browser.sign_url(**kwargs)
            userAgent = self.browser.userAgent
            referrer = self.browser.referrer
        else:
            verify_fp, did, signature, userAgent, referrer = self.external_signer(
                kwargs['url'], custom_did=kwargs.get('custom_did', None))
        query = {"verifyFp": verify_fp, "did": did, "_signature": signature}
        url = "{}&{}".format(kwargs["url"], urlencode(query))
        r = requests.get(
            url,
            headers={
                "authority": "m.tiktok.com",
                "method": "GET",
                "path": url.split("tiktok.com")[1],
                "scheme": "https",
                "accept": "application/json, text/plain, */*",
                "accept-encoding": "gzip, deflate, br",
                "accept-language": "en-US,en;q=0.9",
                "referer": referrer,
                "sec-fetch-dest": "empty",
                "sec-fetch-mode": "cors",
                "sec-fetch-site": "same-site",
                "user-agent": userAgent,
                "cookie": "tt_webid_v2=" +
                did +
                ';s_v_web_id=' +
                kwargs.get(
                    "custom_verifyFp",
                    "verify_khgp4f49_V12d4mRX_MdCO_4Wzt_Ar0k_z4RCQC9pUDpX"),
            },
            proxies=self.__format_proxy(proxy),
        )
        try:
            json = r.json()
            if "type" in json and json["type"] == "verify" :
                logging.error("Tiktok wants to display a catcha. Response is:\n" + r.text)
                raise TikTokCaptchError()
            return r.json()
        except JSONDecodeError as e:
            text = r.text
            logging.error("TikTok response: " + text)
            if len(text) == 0 :
                raise Exception("Empty response from Tiktok to " + url) from None
            else :
                logging.error(
                    "Converting response to JSON failed response is below (probably empty)"
                )
                logging.error(e)
                raise Exception("Invalid Response") from None

    def getBytes(self, **kwargs) -> bytes:
        """Returns bytes of a response from TikTok.

        :param api_url: the base string without a signature

        :param b: The browser object that contains the signature

        :param language: The two digit language code to make requests to TikTok with.
                         Note: This doesn't seem to actually change things from the API.

        :param proxy: The IP address of a proxy server to request from.
        """
        (
            region,
            language,
            proxy,
            maxCount,
            did,
        ) = self.__process_kwargs__(kwargs)
        kwargs['custom_did'] = did
        if self.signer_url is None:
            verify_fp, did, signature = self.browser.sign_url(**kwargs)
            userAgent = self.browser.userAgent
            referrer = self.browser.referrer
        else:
            verify_fp, did, signature, userAgent, referrer = self.external_signer(
                kwargs['url'], custom_did=kwargs.get('custom_did', None))
        query = {"verifyFp": verify_fp, "_signature": signature}
        url = "{}&{}".format(kwargs["url"], urlencode(query))
        r = requests.get(
            url,
            headers={
                "Accept": "*/*",
                "Accept-Encoding": "identity;q=1, *;q=0",
                "Accept-Language": "en-US;en;q=0.9",
                "Cache-Control": "no-cache",
                "Connection": "keep-alive",
                "cookie": "tt_webid_v2=" + did,
                "Host": url.split("/")[2],
                "Pragma": "no-cache",
                "Range": "bytes=0-",
                "Referer": "https://www.tiktok.com/",
                "User-Agent": userAgent,
            },
            proxies=self.__format_proxy(proxy),
        )
        return r.content

    def trending(self, count=30, minCursor=0, maxCursor=0, **kwargs) -> dict:
        """
        Gets trending TikToks
        """
        (
            region,
            language,
            proxy,
            maxCount,
            did,
        ) = self.__process_kwargs__(kwargs)
        kwargs['custom_did'] = did

        response = []
        first = True

        while len(response) < count:
            if count < maxCount:
                realCount = count
            else:
                realCount = maxCount

            query = {
                "count": realCount,
                "id": 1,
                "secUid": "",
                "maxCursor": maxCursor,
                "minCursor": minCursor,
                "sourceType": 12,
                "appId": 1233,
                "region": region,
                "priority_region": region,
                "language": language,
            }
            api_url = "{}api/item_list/?{}&{}".format(
                BASE_URL, self.__add_new_params__(), urlencode(query)
            )
            res = self.getData(url=api_url, **kwargs)

            for t in res.get("items", []):
                response.append(t)

            if not res["hasMore"] and not first:
                logging.info("TikTok isn't sending more TikToks beyond this point.")
                return response[:count]

            realCount = count - len(response)
            maxCursor = res["maxCursor"]

            first = False

        return response[:count]

    def search_for_users(self, search_term, count=28, **kwargs) -> list:
        """Returns a list of users that match the search_term

        :param search_term: The string to search by.
        :param count: The number of posts to return.
        :param proxy: The IP address of a proxy to make requests from.
        """
        return self.discover_type(search_term, prefix="user", count=count, **kwargs)

    def search_for_music(self, search_term, count=28, **kwargs) -> list:
        """Returns a list of music that match the search_term

        :param search_term: The string to search by.
        :param count: The number of posts to return.
        :param proxy: The IP address of a proxy to make requests from.
        """
        return self.discover_type(search_term, prefix="music", count=count, **kwargs)

    def search_for_hashtags(self, search_term, count=28, **kwargs) -> list:
        """Returns a list of hashtags that match the search_term

        :param search_term: The string to search by.
        :param count: The number of posts to return.
        :param proxy: The IP address of a proxy to make requests from.
        """
        return self.discover_type(
            search_term, prefix="challenge", count=count, **kwargs
        )

    def discover_type(self, search_term, prefix, count=28, offset=0, **kwargs) -> list:
        """Returns a list of whatever the prefix type you pass in

        :param search_term: The string to search by.
        :param prefix: The type of post to search by user/music/challenge.
        :param count: The number of posts to return.
        :param proxy: The IP address of a proxy to make requests from.
        """
        (
            region,
            language,
            proxy,
            maxCount,
            did,
        ) = self.__process_kwargs__(kwargs)
        kwargs['custom_did'] = did

        response = []
        while len(response) < count:
            query = {
                "discoverType": count,
                "needItemList": False,
                "keyWord": search_term,
                "offset": offset,
                "count": 99,
                "useRecommend": False,
                "language": "en",
            }
            api_url = "{}api/discover/{}/?{}&{}".format(
                BASE_URL, prefix, self.__add_new_params__(), urlencode(query)
            )
            data = self.getData(url=api_url, **kwargs)

            if "userInfoList" in data.keys():
                for x in data["userInfoList"]:
                    response.append(x)
            elif "musicInfoList" in data.keys():
                for x in data["musicInfoList"]:
                    response.append(x)
            elif "challengeInfoList" in data.keys():
                for x in data["challengeInfoList"]:
                    response.append(x)
            else:
                logging.info("TikTok is not sending videos beyond this point.")
                break

            offset += maxCount

        return response[:count]

    def userPosts(
        self, userID, secUID, count=30, minCursor=0, maxCursor=0, **kwargs
    ) -> dict:
        """Returns a dictionary listing TikToks given a user's ID and secUID

        :param userID: The userID of the user, which TikTok assigns.
        :param secUID: The secUID of the user, which TikTok assigns.
        :param count: The number of posts to return.
                      Note: seems to only support up to ~2,000
        :param language: The 2 letter code of the language to return.
                         Note: Doesn't seem to have an affect.
        :param region: The 2 letter region code.
                       Note: Doesn't seem to have an affect.
        :param proxy: The IP address of a proxy to make requests from.
        """
        (
            region,
            language,
            proxy,
            maxCount,
            did,
        ) = self.__process_kwargs__(kwargs)
        kwargs['custom_did'] = did

        response = []
        first = True

        while len(response) < count:
            if count < maxCount:
                realCount = count
            else:
                realCount = maxCount

            query = {
                "count": realCount,
                "id": userID,
                "type": 1,
                "secUid": secUID,
                "maxCursor": maxCursor,
                "minCursor": minCursor,
                "sourceType": 8,
                "appId": 1233,
                "region": region,
                "priority_region": region,
                "language": language,
            }
            api_url = "{}api/item_list/?{}&{}".format(
                BASE_URL, self.__add_new_params__(), urlencode(query)
            )

            res = self.getData(url=api_url, **kwargs)

            if "items" in res.keys():
                for t in res["items"]:
                    response.append(t)

            if not res["hasMore"] and not first:
                logging.info("TikTok isn't sending more TikToks beyond this point.")
                return response

            realCount = count - len(response)
            maxCursor = res["maxCursor"]

            first = False

        return response[:count]

    def byUsername(self, username, count=30, **kwargs) -> dict:
        """Returns a dictionary listing TikToks given a user's username.

        :param username: The username of the user.
        :param count: The number of posts to return.
                      Note: seems to only support up to ~2,000
        :param language: The 2 letter code of the language to return.
                         Note: Doesn't seem to have an affect.
        :param region: The 2 letter region code.
                       Note: Doesn't seem to have an affect.
        :param proxy: The IP address of a proxy to make requests from.
        """
        (
            region,
            language,
            proxy,
            maxCount,
            did,
        ) = self.__process_kwargs__(kwargs)
        kwargs['custom_did'] = did
        data = self.getUserObject(username, **kwargs)
        return self.userPosts(
            data["id"],
            data["secUid"],
            count=count,
            **kwargs,
        )

    def userPage(
        self, userID, secUID, page_size=30, minCursor=0, maxCursor=0, **kwargs
    ) -> dict:
        """Returns a dictionary listing of one page of TikToks given a user's ID and secUID

        :param userID: The userID of the user, which TikTok assigns.
        :param secUID: The secUID of the user, which TikTok assigns.
        :param page_size: The number of posts to return per page.
        :param minCursor: time stamp for the earliest TikTok to retrieve
        :param maxCursor: time stamp for the latest TikTok to retrieve
        :param language: The 2 letter code of the language to return.
                         Note: Doesn't seem to have an affect.
        :param region: The 2 letter region code.
                       Note: Doesn't seem to have an affect.
        :param proxy: The IP address of a proxy to make requests from.
        """
        (
            region,
            language,
            proxy,
            maxCount,
            did,
        ) = self.__process_kwargs__(kwargs)
        kwargs['custom_did'] = did

        api_url = "https://m.tiktok.com/api/item_list/?{}&count={}&id={}&type=1&secUid={}" "&minCursor={}&maxCursor={}&sourceType=8&appId=1233&region={}&language={}".format(
            self.__add_new_params__(), page_size, str(userID), str(secUID), minCursor, maxCursor, region, language, )

        return self.getData(url=api_url, **kwargs)

    def getUserPager(self, username, page_size=30, minCursor=0, maxCursor=0, **kwargs):
        """Returns a generator to page through a user's feed

        :param username: The username of the user.
        :param page_size: The number of posts to return in a page.
        :param minCursor: time stamp for the earliest TikTok to retrieve
        :param maxCursor: time stamp for the latest TikTok to retrieve
        :param language: The 2 letter code of the language to return.
                         Note: Doesn't seem to have an affect.
        :param region: The 2 letter region code.
                       Note: Doesn't seem to have an affect.
        :param proxy: The IP address of a proxy to make requests from.
        """
        (
            region,
            language,
            proxy,
            maxCount,
            did,
        ) = self.__process_kwargs__(kwargs)
        kwargs['custom_did'] = did
        data = self.getUserObject(username, **kwargs)

        while True:
            resp = self.userPage(
                data["id"],
                data["secUid"],
                page_size=page_size,
                maxCursor=maxCursor,
                minCursor=minCursor,
                **kwargs,
            )

            try:
                page = resp["items"]
            except KeyError:
                # No mo results
                return

            maxCursor = resp["maxCursor"]

            yield page

            if not resp["hasMore"]:
                return  # all done

    def userLiked(
        self, userID, secUID, count=30, minCursor=0, maxCursor=0, **kwargs
    ) -> dict:
        """Returns a dictionary listing TikToks that a given a user has liked.
           Note: The user's likes must be public

        :param userID: The userID of the user, which TikTok assigns.
        :param secUID: The secUID of the user, which TikTok assigns.
        :param count: The number of posts to return.
                      Note: seems to only support up to ~2,000
        :param language: The 2 letter code of the language to return.
                         Note: Doesn't seem to have an affect.
        :param region: The 2 letter region code.
                       Note: Doesn't seem to have an affect.
        :param proxy: The IP address of a proxy to make requests from.
        """
        (
            region,
            language,
            proxy,
            maxCount,
            did,
        ) = self.__process_kwargs__(kwargs)
        kwargs['custom_did'] = did
        response = []
        first = True

        while len(response) < count:
            if count < maxCount:
                realCount = count
            else:
                realCount = maxCount

            query = {
                "count": realCount,
                "id": userID,
                "type": 2,
                "secUid": secUID,
                "maxCursor": maxCursor,
                "minCursor": minCursor,
                "sourceType": 9,
                "appId": 1233,
                "region": region,
                "priority_region": region,
                "language": language,
            }
            api_url = "{}api/item_list/?{}&{}".format(
                BASE_URL, self.__add_new_params__(), urlencode(query)
            )

            res = self.getData(url=api_url, **kwargs)

            try:
                res["items"]
            except Exception:
                logging.error("User's likes are most likely private")
                return []

            if "items" in res.keys():
                for t in res["items"]:
                    response.append(t)

            if not res["hasMore"] and not first:
                logging.info("TikTok isn't sending more TikToks beyond this point.")
                return response

            realCount = count - len(response)
            maxCursor = res["maxCursor"]

            first = False

        return response[:count]

    def userLikedbyUsername(self, username, count=30, **kwargs) -> dict:
        """Returns a dictionary listing TikToks a user has liked by username.
           Note: The user's likes must be public

        :param username: The username of the user.
        :param count: The number of posts to return.
                      Note: seems to only support up to ~2,000
        :param language: The 2 letter code of the language to return.
                         Note: Doesn't seem to have an affect.
        :param region: The 2 letter region code.
                       Note: Doesn't seem to have an affect.
        :param proxy: The IP address of a proxy to make requests from.
        """
        (
            region,
            language,
            proxy,
            maxCount,
            did,
        ) = self.__process_kwargs__(kwargs)
        kwargs['custom_did'] = did
        data = self.getUserObject(username, **kwargs)
        return self.userLiked(
            data["id"],
            data["secUid"],
            count=count,
            **kwargs,
        )

    def bySound(self, id, count=30, offset=0, **kwargs) -> dict:
        """Returns a dictionary listing TikToks with a specific sound.

        :param id: The sound id to search by.
                   Note: Can be found in the URL of the sound specific page or with other methods.
        :param count: The number of posts to return.
                      Note: seems to only support up to ~2,000
        :param language: The 2 letter code of the language to return.
                         Note: Doesn't seem to have an affect.
        :param region: The 2 letter region code.
                       Note: Doesn't seem to have an affect.
        :param proxy: The IP address of a proxy to make requests from.
        """
        (
            region,
            language,
            proxy,
            maxCount,
            did,
        ) = self.__process_kwargs__(kwargs)
        kwargs['custom_did'] = did
        response = []

        while len(response) < count:
            if count < maxCount:
                realCount = count
            else:
                realCount = maxCount

            query = {
                "secUid": "",
                "musicID": str(id),
                "count": str(realCount),
                "cursor": str(offset),
                "shareUid": "",
                "language": language,
            }
            api_url = "{}api/music/item_list/?{}&{}".format(
                BASE_URL, self.__add_new_params__(), urlencode(query)
            )

            res = self.getData(url=api_url, **kwargs)

            for t in res.get("itemList", []):
                response.append(t)

            if not res["hasMore"]:
                logging.info("TikTok isn't sending more TikToks beyond this point.")
                return response

            realCount = count - len(response)
            offset = res["cursor"]

        return response[:count]

    def getMusicObject(self, id, **kwargs) -> dict:
        """Returns a music object for a specific sound id.

        :param id: The sound id to search by.
        :param language: The 2 letter code of the language to return.
                         Note: Doesn't seem to have an affect.
        :param proxy: The IP address of a proxy to make requests from.
        """
        return self.getMusicObjectFull(id, **kwargs)['music']

    def getMusicObjectFull(self, id, **kwargs):
        """Returns a music object for a specific sound id.

        :param id: The sound id to search by.
        :param language: The 2 letter code of the language to return.
                         Note: Doesn't seem to have an affect.
        :param proxy: The IP address of a proxy to make requests from.
        """
        (
            region,
            language,
            proxy,
            maxCount,
            did,
        ) = self.__process_kwargs__(kwargs)
        r = requests.get(
            "https://www.tiktok.com/music/-{}".format(id),
            headers={
                "Accept": "text/html,application/xhtml+xml,application/xml;q=0.9,image/avif,image/webp,image/apng,*/*;q=0.8,application/signed-exchange;v=b3;q=0.9",
                "authority": "www.tiktok.com",
                "Accept-Encoding": "gzip, deflate",
                "Connection": "keep-alive",
                "Host": "www.tiktok.com",
                "User-Agent": "Mozilla/5.0 (Macintosh; Intel Mac OS X 10_15_7) AppleWebKit/537.36 (KHTML, like Gecko) Chrome/86.0.4240.111 Safari/537.36",
                "Cookie": "s_v_web_id=" +
                kwargs.get(
                    "custom_verifyFp",
                    "verify_khgp4f49_V12d4mRX_MdCO_4Wzt_Ar0k_z4RCQC9pUDpX"),
            },
            proxies=self.__format_proxy(
                kwargs.get(
                    "proxy",
                    None)))
        t = r.text
        j_raw = t.split(
            '<script id="__NEXT_DATA__" type="application/json" crossorigin="anonymous">')[1].split("</script>")[0]
        return json.loads(j_raw)['props']['pageProps']['musicInfo']

    def byHashtag(self, hashtag, count=30, offset=0, **kwargs) -> dict:
        """Returns a dictionary listing TikToks with a specific hashtag.

        :param hashtag: The hashtag to search by.
        :param count: The number of posts to return.
                      Note: seems to only support up to ~2,000
        :param language: The 2 letter code of the language to return.
                         Note: Doesn't seem to have an affect.
        :param region: The 2 letter region code.
                       Note: Doesn't seem to have an affect.
        :param proxy: The IP address of a proxy to make requests from.
        """
        (
            region,
            language,
            proxy,
            maxCount,
            did,
        ) = self.__process_kwargs__(kwargs)
        kwargs['custom_did'] = did
        id = self.getHashtagObject(hashtag)["challengeInfo"]["challenge"]["id"]
        response = []

        required_count = count

        while len(response) < required_count:
            if count > maxCount:
                count = maxCount
            query = {
                "count": count,
                "challengeID": id,
                "type": 3,
                "secUid": "",
                "cursor": offset,
                "sourceType": "8",
                "language": language,
            }
            api_url = "{}api/challenge/item_list/?{}&{}".format(
                BASE_URL, self.__add_new_params__(), urlencode(query)
            )
            res = self.getData(url=api_url, **kwargs)

            for t in res["itemList"]:
                response.append(t)

            if not res["hasMore"]:
                logging.info("TikTok isn't sending more TikToks beyond this point.")
                return response

            offset += maxCount

        return response[:required_count]

    def getHashtagObject(self, hashtag, **kwargs) -> dict:
        """Returns a hashtag object.

        :param hashtag: The hashtag to search by.
        :param language: The 2 letter code of the language to return.
                         Note: Doesn't seem to have an affect.
        :param proxy: The IP address of a proxy to make requests from.
        """
        (
            region,
            language,
            proxy,
            maxCount,
            did,
        ) = self.__process_kwargs__(kwargs)
        kwargs['custom_did'] = did
        query = {"name": hashtag, "isName": True, "lang": language}
        api_url = "{}node/share/tag/{}?{}&{}".format(
            BASE_URL, quote(hashtag), self.__add_new_params__(), urlencode(query)
        )
        return self.getData(url=api_url, **kwargs)

    def getHashtagDetails(self, hashtag, **kwargs) -> dict:
        """Returns a hashtag object.

        :param hashtag: The hashtag to search by.
        :param language: The 2 letter code of the language to return.
                         Note: Doesn't seem to have an affect.
        :param proxy: The IP address of a proxy to make requests from.
        """
        logging.warning("The getHashtagDetails will be deprecated in a future version. Replace it with getHashtagObject")
        (
            region,
            language,
            proxy,
            maxCount,
            did,
        ) = self.__process_kwargs__(kwargs)
        kwargs['custom_did'] = did
        query = {"lang": language}
        api_url = "{}node/share/tag/{}?{}&{}".format(
            BASE_URL, quote(hashtag), self.__add_new_params__(), urlencode(query)
        )

        return self.getData(url=api_url, **kwargs)

    def getRecommendedTikToksByVideoID(
        self, id, count=30, minCursor=0, maxCursor=0, **kwargs
    ) -> dict:
        """Returns a dictionary listing reccomended TikToks for a specific TikTok video.

        :param id: The id of the video to get suggestions for.
        :param language: The 2 letter code of the language to return.
                         Note: Doesn't seem to have an affect.
        :param proxy: The IP address of a proxy to make requests from.
        """
        (
            region,
            language,
            proxy,
            maxCount,
            did,
        ) = self.__process_kwargs__(kwargs)
        kwargs['custom_did'] = did

        response = []
        first = True

        while len(response) < count:
            if count < maxCount:
                realCount = count
            else:
                realCount = maxCount

            query = {
                "count": realCount,
                "id": 1,
                "secUid": "",
                "maxCursor": maxCursor,
                "minCursor": minCursor,
                "sourceType": 12,
                "appId": 1233,
                "region": region,
                "priority_region": region,
                "language": language,
            }
            api_url = "{}api/recommend/item_list/?{}&{}".format(
                BASE_URL, self.__add_new_params__(), urlencode(query)
            )

            res = self.getData(url=api_url, **kwargs)

            for t in res.get("items", []):
                response.append(t)

            if not res["hasMore"] and not first:
                logging.info("TikTok isn't sending more TikToks beyond this point.")
                return response[:count]

            realCount = count - len(response)
            maxCursor = res["maxCursor"]

            first = False

        return response[:count]

    def getTikTokById(self, id, **kwargs) -> dict:
        """Returns a dictionary of a specific TikTok.

        :param id: The id of the TikTok you want to get the object for.
        :param language: The 2 letter code of the language to return.
                         Note: Doesn't seem to have an affect.
        :param proxy: The IP address of a proxy to make requests from.
        """
        (
            region,
            language,
            proxy,
            maxCount,
            did,
        ) = self.__process_kwargs__(kwargs)
        kwargs['custom_did'] = did
        did = kwargs.get("custom_did", None)
        query = {
            "itemId": id,
            "language": language,
        }
        api_url = "{}api/item/detail/?{}&{}".format(
            BASE_URL, self.__add_new_params__(), urlencode(query)
        )

        return self.getData(url=api_url, **kwargs)

    def getTikTokByUrl(self, url, **kwargs) -> dict:
        """Returns a dictionary of a TikTok object by url.

        :param url: The TikTok url you want to retrieve.
        :param language: The 2 letter code of the language to return.
                         Note: Doesn't seem to have an affect.
        :param proxy: The IP address of a proxy to make requests from.
        """
        (
            region,
            language,
            proxy,
            maxCount,
            did,
        ) = self.__process_kwargs__(kwargs)
        kwargs['custom_did'] = did
        custom_did = kwargs.get("custom_did", None)
        if "@" in url and "/video/" in url:
            post_id = url.split("/video/")[1].split("?")[0]
        else:
            raise Exception(
                "URL format not supported. Below is an example of a supported url.\n"
                "https://www.tiktok.com/@therock/video/6829267836783971589"
            )

        return self.getTikTokById(
            post_id,
            **kwargs,
        )

    def discoverHashtags(self, **kwargs) -> dict:
        """Discover page, consists challenges (hashtags)

        :param proxy: The IP address of a proxy server.
        """
        (
            region,
            language,
            proxy,
            maxCount,
            did,
        ) = self.__process_kwargs__(kwargs)
        kwargs['custom_did'] = did
        query = {"noUser": 1, "userCount": 30, "scene": 0}
        api_url = "{}node/share/discover?{}&{}".format(
            BASE_URL, self.__add_new_params__(), urlencode(query)
        )

        return self.getData(url=api_url, **kwargs)["body"][1][
            "exploreList"
        ]

    def discoverMusic(self, **kwargs) -> dict:
        """Discover page, consists of music

        :param proxy: The IP address of a proxy server.
        """
        (
            region,
            language,
            proxy,
            maxCount,
            did,
        ) = self.__process_kwargs__(kwargs)
        kwargs['custom_did'] = did
        query = {"noUser": 1, "userCount": 30, "scene": 0}
        api_url = "{}node/share/discover?{}&{}".format(
            BASE_URL, self.__add_new_params__(), urlencode(query)
        )

        return self.getData(url=api_url, **kwargs)["body"][2][
            "exploreList"
        ]

    def getUserObject(self, username, **kwargs) -> dict:
        """Gets a user object (dictionary)

        :param username: The username of the user.
        :param language: The 2 letter code of the language to return.
                         Note: Doesn't seem to have an affect.
        :param proxy: The IP address of a proxy to make requests from.
        """
        (
            region,
            language,
            proxy,
            maxCount,
            did,
        ) = self.__process_kwargs__(kwargs)
        kwargs['custom_did'] = did
        return self.getUser(username, **kwargs)["userInfo"]['user']

    def getUser(self, username, **kwargs) -> dict:
        """Gets the full exposed user object

        :param username: The username of the user.
        :param language: The 2 letter code of the language to return.
                         Note: Doesn't seem to have an affect.
        :param proxy: The IP address of a proxy to make requests from.
        """
        (
            region,
            language,
            proxy,
            maxCount,
            did,
        ) = self.__process_kwargs__(kwargs)
        r = requests.get(
            "https://tiktok.com/@{}?lang=en".format(username),
            headers={
                "Accept": "text/html,application/xhtml+xml,application/xml;q=0.9,image/avif,image/webp,image/apng,*/*;q=0.8,application/signed-exchange;v=b3;q=0.9",
                "authority": "www.tiktok.com",
                "path": "/{}".format(username),
                "Accept-Encoding": "gzip, deflate",
                "Connection": "keep-alive",
                "Host": "www.tiktok.com",
                "User-Agent": "Mozilla/5.0 (Macintosh; Intel Mac OS X 10_15_7) AppleWebKit/537.36 (KHTML, like Gecko) Chrome/86.0.4240.111 Safari/537.36",
                "Cookie": "s_v_web_id=" +
                kwargs.get(
                    "custom_verifyFp",
                    "verify_khgp4f49_V12d4mRX_MdCO_4Wzt_Ar0k_z4RCQC9pUDpX"),
            },
            proxies=self.__format_proxy(
                kwargs.get(
                    "proxy",
                    None)))

        t = r.text

<<<<<<< HEAD
        try:
            j_raw = t.split('<script id="__NEXT_DATA__" type="application/json" crossorigin="anonymous">')[1].split("</script>")[0]
        except IndexError :
            if (len(t) == 0):
                logging.error("Tiktok response is empty")
            else :
                logging.error("Tiktok response: \n " + t)
            raise TikTokCaptchError() from None
=======
        j_raw = t.split(
            '<script id="__NEXT_DATA__" type="application/json" crossorigin="anonymous">')[1].split("</script>")[0]

>>>>>>> 38b10cdc
        return json.loads(j_raw)['props']['pageProps']

    def getSuggestedUsersbyID(
        self, userId="6745191554350760966", count=30, **kwargs
    ) -> list:
        """Returns suggested users given a different TikTok user.

        :param userId: The id of the user to get suggestions for.
        :param count: The amount of users to return.
        :param proxy: The IP address of a proxy to make requests from.
        """
        (
            region,
            language,
            proxy,
            maxCount,
            did,
        ) = self.__process_kwargs__(kwargs)
        kwargs['custom_did'] = did
        query = {
            "noUser": 0,
            "pageId": userId,
            "userId": userId,
            "userCount": count,
            "scene": 15,
        }
        api_url = "{}node/share/discover?{}&{}".format(
            BASE_URL, self.__add_new_params__(), urlencode(query)
        )

        res = []
        for x in self.getData(url=api_url, **kwargs)["body"][0][
            "exploreList"
        ]:
            res.append(x["cardItem"])
        return res[:count]

    def getSuggestedUsersbyIDCrawler(
        self, count=30, startingId="6745191554350760966", **kwargs
    ) -> list:
        """Crawls for listing of all user objects it can find.

        :param count: The amount of users to crawl for.
        :param startingId: The ID of a TikTok user to start at.
        :param language: The language parameter.
        :param proxy: The IP address of a proxy to make requests from.
        """
        (
            region,
            language,
            proxy,
            maxCount,
            did,
        ) = self.__process_kwargs__(kwargs)
        kwargs['custom_did'] = did
        users = []
        unusedIDS = [startingId]
        while len(users) < count:
            userId = random.choice(unusedIDS)
            newUsers = self.getSuggestedUsersbyID(userId=userId, **kwargs)
            unusedIDS.remove(userId)

            for user in newUsers:
                if user not in users:
                    users.append(user)
                    unusedIDS.append(user["id"])

        return users[:count]

    def getSuggestedHashtagsbyID(
        self, count=30, userId="6745191554350760966", **kwargs
    ) -> list:
        """Returns suggested hashtags given a TikTok user.

        :param userId: The id of the user to get suggestions for.
        :param count: The amount of users to return.
        :param proxy: The IP address of a proxy to make requests from.
        """
        (
            region,
            language,
            proxy,
            maxCount,
            did,
        ) = self.__process_kwargs__(kwargs)
        kwargs['custom_did'] = did
        query = {
            "noUser": 0,
            "pageId": userId,
            "userId": userId,
            "userCount": count,
            "scene": 15,
        }
        api_url = "{}node/share/discover?{}&{}".format(
            BASE_URL, self.__add_new_params__(), urlencode(query)
        )

        res = []
        for x in self.getData(url=api_url, **kwargs)["body"][1][
            "exploreList"
        ]:
            res.append(x["cardItem"])
        return res[:count]

    def getSuggestedHashtagsbyIDCrawler(
        self, count=30, startingId="6745191554350760966", **kwargs
    ) -> list:
        """Crawls for as many hashtags as it can find.

        :param count: The amount of users to crawl for.
        :param startingId: The ID of a TikTok user to start at.
        :param language: The language parameter.
        :param proxy: The IP address of a proxy to make requests from.
        """
        (
            region,
            language,
            proxy,
            maxCount,
            did,
        ) = self.__process_kwargs__(kwargs)
        kwargs['custom_did'] = did
        hashtags = []
        ids = self.getSuggestedUsersbyIDCrawler(
            count=count, startingId=startingId, **kwargs
        )
        while len(hashtags) < count and len(ids) != 0:
            userId = random.choice(ids)
            newTags = self.getSuggestedHashtagsbyID(userId=userId["id"], **kwargs)
            ids.remove(userId)

            for hashtag in newTags:
                if hashtag not in hashtags:
                    hashtags.append(hashtag)

        return hashtags[:count]

    def getSuggestedMusicbyID(
        self, count=30, userId="6745191554350760966", **kwargs
    ) -> list:
        """Returns suggested music given a TikTok user.

        :param userId: The id of the user to get suggestions for.
        :param count: The amount of users to return.
        :param proxy: The IP address of a proxy to make requests from.
        """
        (
            region,
            language,
            proxy,
            maxCount,
            did,
        ) = self.__process_kwargs__(kwargs)
        kwargs['custom_did'] = did
        query = {
            "noUser": 0,
            "pageId": userId,
            "userId": userId,
            "userCount": count,
            "scene": 15,
        }
        api_url = "{}node/share/discover?{}&{}".format(
            BASE_URL, self.__add_new_params__(), urlencode(query)
        )

        res = []
        for x in self.getData(url=api_url, **kwargs)["body"][2][
            "exploreList"
        ]:
            res.append(x["cardItem"])
        return res[:count]

    def getSuggestedMusicIDCrawler(
        self, count=30, startingId="6745191554350760966", **kwargs
    ) -> list:
        """Crawls for hashtags.

        :param count: The amount of users to crawl for.
        :param startingId: The ID of a TikTok user to start at.
        :param language: The language parameter.
        :param proxy: The IP address of a proxy to make requests from.
        """
        (
            region,
            language,
            proxy,
            maxCount,
            did,
        ) = self.__process_kwargs__(kwargs)
        kwargs['custom_did'] = did
        musics = []
        ids = self.getSuggestedUsersbyIDCrawler(
            count=count, startingId=startingId, **kwargs
        )
        while len(musics) < count and len(ids) != 0:
            userId = random.choice(ids)
            newTags = self.getSuggestedMusicbyID(userId=userId["id"], **kwargs)
            ids.remove(userId)

            for music in newTags:
                if music not in musics:
                    musics.append(music)

        return musics[:count]

    def get_Video_By_TikTok(self, data, **kwargs) -> bytes:
        """Downloads video from TikTok using a TikTok object

        :param data: A TikTok object
        :param proxy: The IP address of your proxy.
        """
        (
            region,
            language,
            proxy,
            maxCount,
            did,
        ) = self.__process_kwargs__(kwargs)
        kwargs['custom_did'] = did
        try:
            api_url = data["video"]["downloadAddr"]
        except Exception:
            try:
                api_url = data["itemInfos"]["video"]["urls"][0]
            except Exception:
                api_url = data["itemInfo"]["itemStruct"]["video"]["playAddr"]
        return self.get_Video_By_DownloadURL(api_url, **kwargs)

    def get_Video_By_DownloadURL(self, download_url, **kwargs) -> bytes:
        """Downloads video from TikTok using download url in a TikTok object

        :param download_url: The download url key value in a TikTok object.
        :param proxy: The IP for your proxy.
        """
        (
            region,
            language,
            proxy,
            maxCount,
            did,
        ) = self.__process_kwargs__(kwargs)
        kwargs['custom_did'] = did
        return self.getBytes(url=download_url, **kwargs)

    def get_Video_By_Url(self, video_url, **kwargs) -> bytes:
        (
            region,
            language,
            proxy,
            maxCount,
            did,
        ) = self.__process_kwargs__(kwargs)
        kwargs['custom_did'] = did

        tiktok_schema = self.getTikTokByUrl(video_url, **kwargs)
        download_url = tiktok_schema["itemInfo"]["itemStruct"]["video"]["downloadAddr"]

        return self.getBytes(url=download_url, **kwargs)

    def get_Video_No_Watermark(self, video_url, return_bytes=0, **kwargs) -> bytes:
        """Gets the video with no watermark

        :param video_url: The url of the video you want to download
        :param return_bytes: Set this to 0 if you want url, 1 if you want bytes.
        :param proxy: The IP address of your proxy.
        """
        (
            region,
            language,
            proxy,
            maxCount,
            did,
        ) = self.__process_kwargs__(kwargs)
        kwargs['custom_did'] = did
        r = requests.get(
            video_url,
            headers={
                "method": "GET",
                "accept-encoding": "utf-8",
                "user-agent": self.userAgent,
            },
            proxies=self.__format_proxy(proxy),
        )

        data = r.text

        check = data.split('video":{"urls":["')
        if len(check) > 1:
            contentURL = check[1].split('"')[0]
            r = requests.get(
                contentURL,
                headers={
                    "method": "GET",
                    "accept-encoding": "gzip, deflate, br",
                    "accept-Language": "en-US,en;q=0.9",
                    "Range": "bytes=0-200000",
                    "Accept": "text/html,application/xhtml+xml,application/xml;q=0.9,image/webp,image/apng,*/*;"
                    "q=0.8,application/signed-exchange;v=b3;q=0.9",
                    "user-agent": self.userAgent,
                },
                proxies=self.__format_proxy(proxy),
            )

            tmp = r.text.split("vid:")
            if len(tmp) > 1:
                key = tmp[1].split("%")[0]
                if key[-1:] == " ":
                    key = key[1:]

                if key[:1] == " ":
                    key = key[:-1]

            else:
                key = ""

            cleanVideo = (
                "https://api2-16-h2.musical.ly/aweme/v1/play/?video_id={}&line=0&ratio=default"
                "&media_type=4&vr_type=0"
            ).format(key)

            b = browser(cleanVideo, **kwargs)
            if return_bytes == 0:
                return b.redirect_url
            else:
                r = requests.get(b.redirect_url, proxies=self.__format_proxy(proxy))
                return r.content

    def get_music_title(self, id, **kwargs):
        r = requests.get(
            "https://www.tiktok.com/music/-{}".format(id),
            headers={
                "Accept": "text/html,application/xhtml+xml,application/xml;q=0.9,image/avif,image/webp,image/apng,*/*;q=0.8,application/signed-exchange;v=b3;q=0.9",
                "authority": "www.tiktok.com",
                "Accept-Encoding": "gzip, deflate",
                "Connection": "keep-alive",
                "Host": "www.tiktok.com",
                "User-Agent": "Mozilla/5.0 (Macintosh; Intel Mac OS X 10_15_7) AppleWebKit/537.36 (KHTML, like Gecko) Chrome/86.0.4240.111 Safari/537.36",
                "Cookie": "s_v_web_id=" +
                kwargs.get(
                    "custom_verifyFp",
                    "verify_khgp4f49_V12d4mRX_MdCO_4Wzt_Ar0k_z4RCQC9pUDpX"),
            },
            proxies=self.__format_proxy(
                kwargs.get(
                    "proxy",
                    None)))
        t = r.text
        j_raw = t.split(
            '<script id="__NEXT_DATA__" type="application/json" crossorigin="anonymous">')[1].split("</script>")[0]
        return json.loads(j_raw)['props']['pageProps']['musicInfo']['title']

    def get_secUid(self, username, **kwargs):
        r = requests.get(
            "https://tiktok.com/@{}?lang=en".format(username),
            headers={
                "Accept": "text/html,application/xhtml+xml,application/xml;q=0.9,image/avif,image/webp,image/apng,*/*;q=0.8,application/signed-exchange;v=b3;q=0.9",
                "authority": "www.tiktok.com",
                "path": "/{}".format(username),
                "Accept-Encoding": "gzip, deflate",
                "Connection": "keep-alive",
                "Host": "www.tiktok.com",
                "User-Agent": "Mozilla/5.0 (Macintosh; Intel Mac OS X 10_15_7) AppleWebKit/537.36 (KHTML, like Gecko) Chrome/86.0.4240.111 Safari/537.36",
                "Cookie": "s_v_web_id=" +
                kwargs.get(
                    "custom_verifyFp",
                    "verify_khgp4f49_V12d4mRX_MdCO_4Wzt_Ar0k_z4RCQC9pUDpX"),
            },
            proxies=self.__format_proxy(
                kwargs.get(
                    "proxy",
                    None)))
        try:
            return r.text.split('"secUid":"')[1].split('","secret":')[0]
        except IndexError as e:
            logging.info(r.text)
            logging.error(e)
            raise Exception(
                "Retrieving the user secUid failed. Likely due to TikTok wanting captcha validation. Try to use a proxy.")
    #
    # PRIVATE METHODS
    #

    def __format_proxy(self, proxy) -> dict:
        """
        Formats the proxy object
        """
        if proxy is None and self.proxy is not None:
            proxy = self.proxy
        if proxy is not None:
            return {"http": proxy, "https": proxy}
        else:
            return None

    def __get_js(self, proxy=None) -> str:
        return requests.get(
            "https://sf16-muse-va.ibytedtos.com/obj/rc-web-sdk-gcs/acrawler.js",
            proxies=self.__format_proxy(proxy),
        ).text

    def __format_new_params__(self, parm) -> str:
        return parm.replace("/", "%2F").replace(" ", "+").replace(";", "%3B")

    def __add_new_params__(self) -> str:
        query = {
            "aid": 1988,
            "app_name": "tiktok_web",
            "device_platform": "web",
            "referer": "https://www.tiktok.com/",
            "user_agent": self.__format_new_params__(self.userAgent),
            "cookie_enabled": "true",
            "screen_width": self.width,
            "screen_height": self.height,
            "browser_language": self.browser_language,
            "browser_platform": self.browser_platform,
            "browser_name": self.browser_name,
            "browser_version": self.browser_version,
            "browser_online": "true",
            "ac": "4g",
            "timezone_name": self.timezone_name,
            "appId": 1233,
            "appType": "m",
            "isAndroid": False,
            "isMobile": False,
            "isIOS": False,
            "OS": "windows",
            "page_referer": "https://www.tiktok.com/"
        }
        return urlencode(query)

    # Process the kwargs
    def __process_kwargs__(self, kwargs):
        region = kwargs.get("region", "US")
        language = kwargs.get("language", "en")
        proxy = kwargs.get("proxy", None)
        maxCount = kwargs.get("maxCount", 35)
        did = kwargs.get("did", str(random.randint(10000, 999999999)))
        kwargs['did'] = did

        return region, language, proxy, maxCount, did<|MERGE_RESOLUTION|>--- conflicted
+++ resolved
@@ -16,14 +16,10 @@
 
 BASE_URL = "https://m.tiktok.com/"
 
-<<<<<<< HEAD
 class TikTokCaptchError(Exception):
     def __init__(self, message="TikTok blocks this request displaying a Captcha \nTip: Consider using a proxy or a custom_verifyFp as method parameters"):
         self.message = message
         super().__init__(self.message )
-
-=======
->>>>>>> 38b10cdc
 
 class TikTokApi:
     __instance = None
@@ -55,10 +51,6 @@
         if self.signer_url is None:
             self.browser = browser(**kwargs)
             self.userAgent = self.browser.userAgent
-<<<<<<< HEAD
-
-=======
->>>>>>> 38b10cdc
 
         try:
             self.timezone_name = self.__format_new_params__(self.browser.timezone_name)
@@ -1070,20 +1062,15 @@
 
         t = r.text
 
-<<<<<<< HEAD
         try:
             j_raw = t.split('<script id="__NEXT_DATA__" type="application/json" crossorigin="anonymous">')[1].split("</script>")[0]
-        except IndexError :
+        except IndexError:
             if (len(t) == 0):
                 logging.error("Tiktok response is empty")
             else :
                 logging.error("Tiktok response: \n " + t)
             raise TikTokCaptchError() from None
-=======
-        j_raw = t.split(
-            '<script id="__NEXT_DATA__" type="application/json" crossorigin="anonymous">')[1].split("</script>")[0]
-
->>>>>>> 38b10cdc
+
         return json.loads(j_raw)['props']['pageProps']
 
     def getSuggestedUsersbyID(
