--- conflicted
+++ resolved
@@ -292,9 +292,6 @@
         else:
             r = requests.get(data['contentUrl'])
             return r.content
-<<<<<<< HEAD
-    
-=======
 
     #
     # No Water Mark
@@ -338,6 +335,4 @@
                 return b.redirect_url
             else:
                 r = requests.get(b.redirect_url)
-                return r.content
-                
->>>>>>> efddba31
+                return r.content