--- conflicted
+++ resolved
@@ -52,23 +52,15 @@
 
         try :
             self.loop = asyncio.new_event_loop()
-
-<<<<<<< HEAD
-        if find_redirect:
-            loop.run_until_complete(self.find_redirect())
-        elif newParams:
-            loop.run_until_complete(self.newParams())
-        else:
-            loop.run_until_complete(self.start())
-=======
             if find_redirect:
                 self.loop.run_until_complete(self.find_redirect())
+            elif newParams:
+                loop.run_until_complete(self.newParams())
             else:
                 self.loop.run_until_complete(self.start())
         finally :
             self.loop.stop()
             self.loop.close()
->>>>>>> 422ffbfb
 
     async def newParams(self):
         self.browser = await pyppeteer.launch(self.options)
