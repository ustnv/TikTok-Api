import asyncio
import pyppeteer
import random
import time
import json
import string
import atexit
import requests
import logging

# Import Detection From Stealth
from .stealth import stealth

class browser:
    def __init__(self, url, language='en', proxy=None, find_redirect=False, api_url=None, debug=False):
        self.url = url
        self.debug = debug
        self.proxy = proxy
        self.api_url = api_url
        self.referrer = "https://www.tiktok.com/"
        self.language = language

        self.userAgent = "Mozilla/5.0 (Windows NT 10.0; Win64; x64) AppleWebKit/537.36 (KHTML, like Gecko) Chrome/83.0.4103.0 Safari/537.36)"
        self.args = [
            "--no-sandbox",
            "--disable-setuid-sandbox",
            "--disable-infobars",
            "--window-position=0,0",
            "--ignore-certifcate-errors",
            "--ignore-certifcate-errors-spki-list",
             "--user-agent=" + self.userAgent
        ]

        #self.args = []
        # "--user-agent=" + self.userAgent,

        if proxy != None:
            if "@" in proxy:
                self.args.append("--proxy-server=" + proxy.split(":")[0] + "://" + proxy.split(
                    "://")[1].split(":")[1].split("@")[1] + ":" + proxy.split("://")[1].split(":")[2])
            else:
                self.args.append("--proxy-server=" + proxy)
        self.options = {
            'args': self.args,
            'headless': True,
            'ignoreHTTPSErrors': True,
            'userDataDir': "./tmp",
            'handleSIGINT': False,
            'handleSIGTERM': False,
            'handleSIGHUP': False
        }

        loop = asyncio.new_event_loop()

        if find_redirect:
            loop.run_until_complete(self.find_redirect())
        else:
            loop.run_until_complete(self.start())

    async def start(self):
<<<<<<< HEAD
        try:
            self.browser = await pyppeteer.launch(self.options)
            self.page = await self.browser.newPage()

            await self.page.evaluateOnNewDocument("""() => {
        delete navigator.__proto__.webdriver;
            }""")

            # Check for user:pass proxy
            if self.proxy != None:
                if "@" in self.proxy:
                    await self.page.authenticate({
                        'username': self.proxy.split("://")[1].split(":")[0],
                        'password': self.proxy.split("://")[1].split(":")[1].split("@")[0]
                    })

            await stealth(self.page)

            # await self.page.emulate({
            #    'viewport': {'width': random.randint(320, 1920), 'height': random.randint(320, 1920), },
            #    'deviceScaleFactor': random.randint(1, 3),
            #    'isMobile': random.random() > 0.5,
            #    'hasTouch': random.random() > 0.5
            # })

            # might have to switch to a tiktok url if they improve security
            await self.page.goto("about:blank", {
                'waitUntil': "load"
            })

            self.userAgent = await self.page.evaluate("""() => {return navigator.userAgent; }""")

            self.verifyFp = ''.join(random.choice(string.ascii_lowercase + string.ascii_uppercase + string.digits) for i in range(16))

            await self.page.evaluate("() => { " + self.__get_js(proxy=self.proxy) + " }")
            
            self.signature = await self.page.evaluate('''() => {
            var url = "''' + self.url + "&verifyFp=" + self.verifyFp + '''"
            var token = window.byted_acrawler.sign({url: url});
            return token;
            }''')

            if self.api_url != None:
                await self.page.goto(self.url +
                                    "&verifyFp=" + self.verifyFp +
                                    "&_signature=" + self.signature, {
                                        'waitUntil': "load"
                                    })

                self.data = await self.page.content()
                print(self.data)
                #self.data = await json.loads(self.data)

            await self.browser.close()
        except Exception as e:
            logging.error('Error at %s', 'division', exc_info=e)
            await self.browser.close()
=======
        self.browser = await pyppeteer.launch(self.options)
        self.page = await self.browser.newPage()

        await self.page.evaluateOnNewDocument("""() => {
    delete navigator.__proto__.webdriver;
        }""")

        # Check for user:pass proxy
        if self.proxy != None:
            if "@" in self.proxy:
                await self.page.authenticate({
                    'username': self.proxy.split("://")[1].split(":")[0],
                    'password': self.proxy.split("://")[1].split(":")[1].split("@")[0]
                })

        await stealth(self.page)

        # await self.page.emulate({
        #    'viewport': {'width': random.randint(320, 1920), 'height': random.randint(320, 1920), },
        #    'deviceScaleFactor': random.randint(1, 3),
        #    'isMobile': random.random() > 0.5,
        #    'hasTouch': random.random() > 0.5
        # })

        # might have to switch to a tiktok url if they improve security
        await self.page.goto("about:blank", {
            'waitUntil': "load"
        })

        self.userAgent = await self.page.evaluate("""() => {return navigator.userAgent; }""")

        self.verifyFp = ''.join(random.choice(string.ascii_lowercase + string.ascii_uppercase + string.digits) for i in range(16))

        await self.page.evaluate("() => { " + self.__get_js(proxy=self.proxy) + " }")
        
        self.signature = await self.page.evaluate('''() => {
        var url = "''' + self.url + "&verifyFp=" + self.verifyFp + '''"
        var token = window.byted_acrawler.sign({url: url});
        return token;
        }''')

        if self.api_url != None:
            await self.page.goto(self.url +
                                "&verifyFp=" + self.verifyFp +
                                "&_signature=" + self.signature, {
                                    'waitUntil': "load"
                                })

            self.data = await self.page.content()
            print(self.data)
            #self.data = await json.loads(self.data)

        await self.browser.close()
        await self.browser.close()
        self.browser.process.communicate()
>>>>>>> aae71b6d

    async def find_redirect(self):
        try:
            self.browser = await pyppeteer.launch(self.options)
            self.page = await self.browser.newPage()

            await self.page.evaluateOnNewDocument("""() => {
        delete navigator.__proto__.webdriver;
    }""")

            # Check for user:pass proxy
            if self.proxy != None:
                if "@" in self.proxy:
                    await self.page.authenticate({
                        'username': self.proxy.split("://")[1].split(":")[0],
                        'password': self.proxy.split("://")[1].split(":")[1].split("@")[0]
                    })

            await stealth(self.page)

            # await self.page.emulate({'viewport': {
            #    'width': random.randint(320, 1920),
            #    'height': random.randint(320, 1920),
            #    'deviceScaleFactor': random.randint(1, 3),
            #    'isMobile': random.random() > 0.5,
            #    'hasTouch': random.random() > 0.5
            # }})

            # await self.page.setUserAgent(self.userAgent)

            await self.page.goto(self.url, {
                'waitUntil': "load"
            })

            self.redirect_url = self.page.url

            await self.browser.close()
            self.browser.process.communicate()

        except:
            await self.browser.close()
            self.browser.process.communicate()

    def __format_proxy(self, proxy):
        if proxy != None:
            return {
                'http': proxy,
                'https': proxy
            }
        else:
            return None

    def __get_js(self, proxy=None):
        return requests.get("https://sf16-muse-va.ibytedtos.com/obj/rc-web-sdk-gcs/acrawler.js", proxies=self.__format_proxy(proxy)).text<|MERGE_RESOLUTION|>--- conflicted
+++ resolved
@@ -58,65 +58,6 @@
             loop.run_until_complete(self.start())
 
     async def start(self):
-<<<<<<< HEAD
-        try:
-            self.browser = await pyppeteer.launch(self.options)
-            self.page = await self.browser.newPage()
-
-            await self.page.evaluateOnNewDocument("""() => {
-        delete navigator.__proto__.webdriver;
-            }""")
-
-            # Check for user:pass proxy
-            if self.proxy != None:
-                if "@" in self.proxy:
-                    await self.page.authenticate({
-                        'username': self.proxy.split("://")[1].split(":")[0],
-                        'password': self.proxy.split("://")[1].split(":")[1].split("@")[0]
-                    })
-
-            await stealth(self.page)
-
-            # await self.page.emulate({
-            #    'viewport': {'width': random.randint(320, 1920), 'height': random.randint(320, 1920), },
-            #    'deviceScaleFactor': random.randint(1, 3),
-            #    'isMobile': random.random() > 0.5,
-            #    'hasTouch': random.random() > 0.5
-            # })
-
-            # might have to switch to a tiktok url if they improve security
-            await self.page.goto("about:blank", {
-                'waitUntil': "load"
-            })
-
-            self.userAgent = await self.page.evaluate("""() => {return navigator.userAgent; }""")
-
-            self.verifyFp = ''.join(random.choice(string.ascii_lowercase + string.ascii_uppercase + string.digits) for i in range(16))
-
-            await self.page.evaluate("() => { " + self.__get_js(proxy=self.proxy) + " }")
-            
-            self.signature = await self.page.evaluate('''() => {
-            var url = "''' + self.url + "&verifyFp=" + self.verifyFp + '''"
-            var token = window.byted_acrawler.sign({url: url});
-            return token;
-            }''')
-
-            if self.api_url != None:
-                await self.page.goto(self.url +
-                                    "&verifyFp=" + self.verifyFp +
-                                    "&_signature=" + self.signature, {
-                                        'waitUntil': "load"
-                                    })
-
-                self.data = await self.page.content()
-                print(self.data)
-                #self.data = await json.loads(self.data)
-
-            await self.browser.close()
-        except Exception as e:
-            logging.error('Error at %s', 'division', exc_info=e)
-            await self.browser.close()
-=======
         self.browser = await pyppeteer.launch(self.options)
         self.page = await self.browser.newPage()
 
@@ -172,7 +113,6 @@
         await self.browser.close()
         await self.browser.close()
         self.browser.process.communicate()
->>>>>>> aae71b6d
 
     async def find_redirect(self):
         try:
